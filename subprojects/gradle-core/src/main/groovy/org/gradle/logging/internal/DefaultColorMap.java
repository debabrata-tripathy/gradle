--- conflicted
+++ resolved
@@ -48,15 +48,6 @@
     };
 
     public DefaultColorMap() {
-<<<<<<< HEAD
-        defaults.put(Header, DEFAULT);
-        defaults.put(Info, YELLOW);
-        defaults.put(Description, YELLOW);
-        defaults.put(ProgressStatus, YELLOW);
-        defaults.put(Identifier, GREEN);
-        defaults.put(UserInput, GREEN);
-        defaults.put(Error, RED);
-=======
 //        addDefault(Header, DEFAULT);
         addDefault(Info, YELLOW);
         addDefault(Description, YELLOW);
@@ -64,34 +55,24 @@
         addDefault(Identifier, GREEN);
         addDefault(UserInput, GREEN);
         addDefault(Failure, RED);
-//        addDefault(Error, RED);
+        addDefault(Error, RED);
         defaults.put(STATUSBAR, BOLD);
     }
 
     private void addDefault(StyledTextOutput.Style style, Ansi.Color color) {
         defaults.put(style.name().toLowerCase(), color.name());
->>>>>>> b0b55d94
     }
 
     public void setUseColor(boolean useColor) {
         this.useColor = useColor;
     }
 
-<<<<<<< HEAD
-    public Ansi.Attribute getStatusBarOn() {
-        return useColor ? Ansi.Attribute.INTENSITY_BOLD : Ansi.Attribute.RESET;
-    }
-
-    public Ansi.Attribute getStatusBarOff() {
-        return useColor ? Ansi.Attribute.INTENSITY_BOLD_OFF : Ansi.Attribute.RESET;
-=======
     public Color getStatusBarColor() {
         return getColor(STATUSBAR);
     }
 
     public Color getColourFor(StyledTextOutput.Style style) {
         return getColor(style.name().toLowerCase());
->>>>>>> b0b55d94
     }
 
     private Color getColor(String name) {
